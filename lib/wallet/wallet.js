/*!
 * wallet.js - wallet object for bcoin
 * Copyright (c) 2014-2015, Fedor Indutny (MIT License)
 * Copyright (c) 2014-2016, Christopher Jeffrey (MIT License).
 * https://github.com/bcoin-org/bcoin
 */

'use strict';

var EventEmitter = require('events').EventEmitter;
var constants = require('../protocol/constants');
var Network = require('../protocol/network');
var utils = require('../utils/utils');
var Locker = require('../utils/locker');
var co = require('../utils/co');
var crypto = require('../crypto/crypto');
var assert = require('assert');
var BufferReader = require('../utils/reader');
var BufferWriter = require('../utils/writer');
var TXDB = require('./txdb');
var Path = require('./path');
var Address = require('../primitives/address');
var MTX = require('../primitives/mtx');
var WalletKey = require('./walletkey');
var HD = require('../hd/hd');
var Account = require('./account');
var MasterKey = require('./masterkey');
var Input = require('../primitives/input');
var Output = require('../primitives/output');
var LRU = require('../utils/lru');
var PathInfo = require('./pathinfo');

/**
 * BIP44 Wallet
 * @exports Wallet
 * @constructor
 * @param {Object} options
 * @param {WalletDB} options.db
 * present, no coins will be available.
 * @param {(HDPrivateKey|HDPublicKey)?} options.master - Master HD key. If not
 * present, it will be generated.
 * @param {Boolean?} options.witness - Whether to use witness programs.
 * @param {Number?} options.accountIndex - The BIP44 account index (default=0).
 * @param {Number?} options.receiveDepth - The index of the _next_ receiving
 * address.
 * @param {Number?} options.changeDepth - The index of the _next_ change
 * address.
 * @param {String?} options.type - Type of wallet (pubkeyhash, multisig)
 * (default=pubkeyhash).
 * @param {Boolean?} options.compressed - Whether to use compressed
 * public keys (default=true).
 * @param {Number?} options.m - `m` value for multisig.
 * @param {Number?} options.n - `n` value for multisig.
 * @param {String?} options.id - Wallet ID (used for storage)
 * (default=account key "address").
 */

function Wallet(db, options) {
  if (!(this instanceof Wallet))
    return new Wallet(db, options);

  EventEmitter.call(this);

  assert(db, 'DB required.');

  this.db = db;
  this.network = db.network;
  this.logger = db.logger;
  this.readLock = new Locker.Mapped();
  this.writeLock = new Locker();
  this.fundLock = new Locker();
  this.indexCache = new LRU(10000);
  this.accountCache = new LRU(10000);
  this.pathCache = new LRU(100000);
  this.current = null;

  this.wid = 0;
  this.id = null;
  this.initialized = false;
  this.watchOnly = false;
  this.accountDepth = 0;
  this.token = constants.ZERO_HASH;
  this.tokenDepth = 0;
  this.master = null;

  this.txdb = new TXDB(this);
  this.account = null;

  if (options)
    this.fromOptions(options);
}

utils.inherits(Wallet, EventEmitter);

/**
 * Inject properties from options object.
 * @private
 * @param {Object} options
 */

Wallet.prototype.fromOptions = function fromOptions(options) {
  var master = options.master;
  var id, token;

  if (!MasterKey.isMasterKey(master)) {
    if (!master)
      master = HD.fromMnemonic(null, this.network);

    if (!HD.isHD(master))
      master = HD.from(master, this.network);

    master = MasterKey.fromKey(master);
  }

  this.master = master;

  if (options.wid != null) {
    assert(utils.isNumber(options.wid));
    this.wid = options.wid;
  }

  if (options.id) {
    assert(utils.isName(options.id), 'Bad wallet ID.');
    id = options.id;
  }

  if (options.initialized != null) {
    assert(typeof options.initialized === 'boolean');
    this.initialized = options.initialized;
  }

  if (options.watchOnly != null) {
    assert(typeof options.watchOnly === 'boolean');
    this.watchOnly = options.watchOnly;
  }

  if (options.accountDepth != null) {
    assert(utils.isNumber(options.accountDepth));
    this.accountDepth = options.accountDepth;
  }

  if (options.token) {
    assert(Buffer.isBuffer(options.token));
    assert(options.token.length === 32);
    token = options.token;
  }

  if (options.tokenDepth != null) {
    assert(utils.isNumber(options.tokenDepth));
    this.tokenDepth = options.tokenDepth;
  }

  if (!id)
    id = this.getID();

  if (!token)
    token = this.getToken(this.master.key, this.tokenDepth);

  this.id = id;
  this.token = token;

  return this;
};

/**
 * Instantiate wallet from options.
 * @param {WalletDB} db
 * @param {Object} options
 * @returns {Wallet}
 */

Wallet.fromOptions = function fromOptions(db, options) {
  return new Wallet(db).fromOptions(options);
};

/**
 * Attempt to intialize the wallet (generating
 * the first addresses along with the lookahead
 * addresses). Called automatically from the
 * walletdb.
 * @returns {Promise}
 */

Wallet.prototype.init = co(function* init(options) {
  var account;

  assert(!this.initialized);
  this.initialized = true;

  if (options.passphrase)
    yield this.master.encrypt(options.passphrase);

  account = yield this._createAccount(options);
  assert(account);

  this.account = account;

  this.logger.info('Wallet initialized (%s).', this.id);

  yield this.txdb.open();
});

/**
 * Open wallet (done after retrieval).
 * @returns {Promise}
 */

Wallet.prototype.open = co(function* open() {
  var account;

  assert(this.initialized);

  account = yield this.getAccount(0);

  if (!account)
    throw new Error('Default account not found.');

  this.account = account;

  this.logger.info('Wallet opened (%s).', this.id);

  yield this.txdb.open();
});

/**
 * Close the wallet, unregister with the database.
 * @returns {Promise}
 */

Wallet.prototype.destroy = co(function* destroy() {
  var unlock1 = yield this.writeLock.lock();
  var unlock2 = yield this.fundLock.lock();
  try {
    this.db.unregister(this);
    this.master.destroy();
  } finally {
    unlock2();
    unlock1();
  }
});

/**
 * Add a public account key to the wallet (multisig).
 * Saves the key in the wallet database.
 * @param {(Number|String)} acct
 * @param {HDPublicKey} key
 * @returns {Promise}
 */

Wallet.prototype.addKey = co(function* addKey(acct, key) {
  var unlock = yield this.writeLock.lock();
  try {
    return yield this._addKey(acct, key);
  } finally {
    unlock();
  }
});

/**
 * Add a public account key to the wallet without a lock.
 * @private
 * @param {(Number|String)} acct
 * @param {HDPublicKey} key
 * @returns {Promise}
 */

Wallet.prototype._addKey = co(function* addKey(acct, key) {
  var account, result;

  if (!key) {
    key = acct;
    acct = null;
  }

  if (acct == null)
    acct = 0;

  account = yield this.getAccount(acct);

  if (!account)
    throw new Error('Account not found.');

  this.start();

  try {
    result = yield account.addKey(key);
  } catch (e) {
    this.drop();
    throw e;
  }

  yield this.commit();

  return result;
});

/**
 * Remove a public account key from the wallet (multisig).
 * @param {(Number|String)} acct
 * @param {HDPublicKey} key
 * @returns {Promise}
 */

Wallet.prototype.removeKey = co(function* removeKey(acct, key) {
  var unlock = yield this.writeLock.lock();
  try {
    return yield this._removeKey(acct, key);
  } finally {
    unlock();
  }
});

/**
 * Remove a public account key from the wallet (multisig).
 * @private
 * @param {(Number|String)} acct
 * @param {HDPublicKey} key
 * @returns {Promise}
 */

Wallet.prototype._removeKey = co(function* removeKey(acct, key) {
  var account, result;

  if (!key) {
    key = acct;
    acct = null;
  }

  if (acct == null)
    acct = 0;

  account = yield this.getAccount(acct);

  if (!account)
    throw new Error('Account not found.');

  this.start();

  try {
    result = yield account.removeKey(key);
  } catch (e) {
    this.drop();
    throw e;
  }

  yield this.commit();

  return result;
});

/**
 * Change or set master key's passphrase.
 * @param {(String|Buffer)?} old
 * @param {String|Buffer} new_
 * @returns {Promise}
 */

Wallet.prototype.setPassphrase = co(function* setPassphrase(old, new_) {
  if (new_ == null) {
    new_ = old;
    old = null;
  }

  if (old != null)
    yield this.decrypt(old);

  if (new_ != null)
    yield this.encrypt(new_);
});

/**
 * Encrypt the wallet permanently.
 * @param {String|Buffer} passphrase
 * @returns {Promise}
 */

Wallet.prototype.encrypt = co(function* encrypt(passphrase) {
  var unlock = yield this.writeLock.lock();
  try {
    return yield this._encrypt(passphrase);
  } finally {
    unlock();
  }
});

/**
 * Encrypt the wallet permanently, without a lock.
 * @private
 * @param {String|Buffer} passphrase
 * @returns {Promise}
 */

Wallet.prototype._encrypt = co(function* encrypt(passphrase) {
  var key;

  if (this.master.encrypted)
    throw new Error('Wallet is already encrypted.');

  this.start();

  try {
    key = yield this.master.encrypt(passphrase);
    yield this.db.encryptKeys(this, key);
  } catch (e) {
    this.drop();
    throw e;
  }

  key.fill(0);

  this.save();

  yield this.commit();
});

/**
 * Decrypt the wallet permanently.
 * @param {String|Buffer} passphrase
 * @returns {Promise}
 */

Wallet.prototype.decrypt = co(function* decrypt(passphrase) {
  var unlock = yield this.writeLock.lock();
  try {
    return yield this._decrypt(passphrase);
  } finally {
    unlock();
  }
});

/**
 * Decrypt the wallet permanently, without a lock.
 * @private
 * @param {String|Buffer} passphrase
 * @returns {Promise}
 */

Wallet.prototype._decrypt = co(function* decrypt(passphrase) {
  var key;

  if (!this.master.encrypted)
    throw new Error('Wallet is not encrypted.');

  this.start();

  try {
    key = yield this.master.decrypt(passphrase);
    yield this.db.decryptKeys(this, key);
  } catch (e) {
    this.drop();
    throw e;
  }

  key.fill(0);

  this.save();

  yield this.commit();
});

/**
 * Generate a new token.
 * @param {(String|Buffer)?} passphrase
 * @returns {Promise}
 */

Wallet.prototype.retoken = co(function* retoken(passphrase) {
  var unlock = yield this.writeLock.lock();
  try {
    return yield this._retoken(passphrase);
  } finally {
    unlock();
  }
});

/**
 * Generate a new token without a lock.
 * @private
 * @param {(String|Buffer)?} passphrase
 * @returns {Promise}
 */

Wallet.prototype._retoken = co(function* retoken(passphrase) {
  var master = yield this.unlock(passphrase);

  this.tokenDepth++;
  this.token = this.getToken(master, this.tokenDepth);

  this.start();
  this.save();

  yield this.commit();

  return this.token;
});

/**
 * Rename the wallet.
 * @param {String} id
 * @returns {Promise}
 */

Wallet.prototype.rename = co(function* rename(id) {
  var unlock = yield this.writeLock.lock();
  try {
    return yield this.db.rename(this, id);
  } finally {
    unlock();
  }
});

/**
 * Rename account.
 * @param {(String|Number)?} acct
 * @param {String} name
 * @returns {Promise}
 */

Wallet.prototype.renameAccount = co(function* renameAccount(acct, name) {
  var unlock = yield this.writeLock.lock();
  try {
    return yield this._renameAccount(acct, name);
  } finally {
    unlock();
  }
});

/**
 * Rename account without a lock.
 * @private
 * @param {(String|Number)?} acct
 * @param {String} name
 * @returns {Promise}
 */

Wallet.prototype._renameAccount = co(function* _renameAccount(acct, name) {
  var i, account, old, paths, path;

  if (!utils.isName(name))
    throw new Error('Bad account name.');

  account = yield this.getAccount(acct);

  if (!account)
    throw new Error('Account not found.');

  if (account.accountIndex === 0)
    throw new Error('Cannot rename default account.');

  if (yield this.hasAccount(name))
    throw new Error('Account name not available.');

  old = account.name;

  this.start();

  this.db.renameAccount(account, name);

  yield this.commit();

  this.indexCache.remove(old);

  paths = this.pathCache.values();

  for (i = 0; i < paths.length; i++) {
    path = paths[i];

    if (path.account !== account.accountIndex)
      continue;

    path.name = name;
  }
});

/**
 * Lock the wallet, destroy decrypted key.
 */

Wallet.prototype.lock = co(function* lock() {
  var unlock1 = yield this.writeLock.lock();
  var unlock2 = yield this.fundLock.lock();
  try {
    this.master.destroy();
  } finally {
    unlock2();
    unlock1();
  }
});

/**
 * Unlock the key for `timeout` milliseconds.
 * @param {Buffer|String} passphrase
 * @param {Number?} [timeout=60000] - ms.
 */

Wallet.prototype.unlock = function unlock(passphrase, timeout) {
  return this.master.unlock(passphrase, timeout);
};

/**
 * Generate the wallet ID if none was passed in.
 * It is represented as HASH160(m/44->public|magic)
 * converted to an "address" with a prefix
 * of `0x03be04` (`WLT` in base58).
 * @private
 * @returns {Base58String}
 */

Wallet.prototype.getID = function getID() {
  var key, p, hash;

  assert(this.master.key, 'Cannot derive id.');

  key = this.master.key.derive(44);

  p = new BufferWriter();
  p.writeBytes(key.publicKey);
  p.writeU32(this.network.magic);

  hash = crypto.hash160(p.render());

  p = new BufferWriter();
  p.writeU8(0x03);
  p.writeU8(0xbe);
  p.writeU8(0x04);
  p.writeBytes(hash);
  p.writeChecksum();

  return utils.toBase58(p.render());
};

/**
 * Generate the wallet api key if none was passed in.
 * It is represented as HASH256(m/44'->private|nonce).
 * @private
 * @param {HDPrivateKey} master
 * @param {Number} nonce
 * @returns {Buffer}
 */

Wallet.prototype.getToken = function getToken(master, nonce) {
  var key, p;

  assert(master, 'Cannot derive token.');

  key = master.derive(44, true);

  p = new BufferWriter();
  p.writeBytes(key.privateKey);
  p.writeU32(nonce);

  return crypto.hash256(p.render());
};

/**
 * Create an account. Requires passphrase if master key is encrypted.
 * @param {Object} options - See {@link Account} options.
 * @returns {Promise} - Returns {@link Account}.
 */

Wallet.prototype.createAccount = co(function* createAccount(options) {
  var unlock = yield this.writeLock.lock();
  try {
    return yield this._createAccount(options);
  } finally {
    unlock();
  }
});

/**
 * Create an account without a lock.
 * @param {Object} options - See {@link Account} options.
 * @returns {Promise} - Returns {@link Account}.
 */

Wallet.prototype._createAccount = co(function* createAccount(options) {
  var passphrase = options.passphrase;
  var timeout = options.timeout;
  var name = options.name;
  var key, master, account, exists;

  if (typeof options.account === 'string')
    name = options.account;

  if (!name)
    name = this.accountDepth + '';

  exists = yield this.hasAccount(name);

  if (exists)
    throw new Error('Account already exists.');

  master = yield this.unlock(passphrase, timeout);

  if (this.watchOnly && options.accountKey) {
    key = options.accountKey;

    if (!HD.isHD(key))
      key = HD.from(key, this.network);

    if (HD.isPrivate(key))
      throw new Error('Cannot add xprivkey to watch-only wallet.');
  } else {
    key = master.deriveAccount44(this.accountDepth);
    key = key.hdPublicKey;
  }

  options = {
    wid: this.wid,
    id: this.id,
    name: this.accountDepth === 0 ? 'default' : name,
    witness: options.witness,
    watchOnly: this.watchOnly,
    accountKey: key,
    accountIndex: this.accountDepth,
    type: options.type,
    m: options.m,
    n: options.n,
    keys: options.keys
  };

  this.start();

  try {
    account = Account.fromOptions(this.db, options);
  } catch (e) {
    this.drop();
    throw e;
  }

  account.wallet = this;

  yield account.init();

  this.logger.info('Created account %s/%s/%d.',
    account.id,
    account.name,
    account.accountIndex);

  this.accountDepth++;
  this.save();

  yield this.commit();

  return account;
});

/**
 * Ensure an account. Requires passphrase if master key is encrypted.
 * @param {Object} options - See {@link Account} options.
 * @returns {Promise} - Returns {@link Account}.
 */

Wallet.prototype.ensureAccount = co(function* ensureAccount(options) {
  var name = options.account;
  var exists;

  if (typeof options.name === 'string')
    name = options.name;

  exists = yield this.hasAccount(name);

  if (exists)
    return yield this.getAccount(name);

  return this.createAccount(options);
});

/**
 * List account names and indexes from the db.
 * @returns {Promise} - Returns Array.
 */

Wallet.prototype.getAccounts = function getAccounts() {
  return this.db.getAccounts(this.wid);
};

/**
 * Get all wallet address hashes.
 * @returns {Promise} - Returns Array.
 */

Wallet.prototype.getAddressHashes = function getAddressHashes() {
  return this.db.getWalletHashes(this.wid);
};

/**
 * Retrieve an account from the database.
 * @param {Number|String} acct
 * @returns {Promise} - Returns {@link Account}.
 */

Wallet.prototype.getAccount = co(function* getAccount(acct) {
  var index, unlock;

  if (this.account) {
    if (acct === 0 || acct === 'default')
      return this.account;
  }

  index = yield this.getAccountIndex(acct);

  if (index === -1)
    return;

  unlock = yield this.readLock.lock(index);

  try {
    return yield this._getAccount(index);
  } finally {
    unlock();
  }
});

/**
 * Retrieve an account from the database without a lock.
 * @param {Number} index
 * @returns {Promise} - Returns {@link Account}.
 */

Wallet.prototype._getAccount = co(function* getAccount(index) {
  var account = this.accountCache.get(index);

  if (account)
    return account;

  account = yield this.db.getAccount(this.wid, index);

  if (!account)
    return;

  account.wallet = this;
  account.wid = this.wid;
  account.id = this.id;
  account.watchOnly = this.watchOnly;

  yield account.open();

  this.accountCache.set(index, account);

  return account;
});

/**
 * Lookup the corresponding account name's index.
 * @param {WalletID} wid
 * @param {String|Number} name - Account name/index.
 * @returns {Promise} - Returns Number.
 */

Wallet.prototype.getAccountIndex = co(function* getAccountIndex(name) {
  var index;

  if (name == null)
    return -1;

  if (typeof name === 'number')
    return name;

  index = this.indexCache.get(name);

  if (index != null)
    return index;

  index = yield this.db.getAccountIndex(this.wid, name);

  if (index === -1)
    return -1;

  this.indexCache.set(name, index);

  return index;
});

/**
 * Lookup the corresponding account index's name.
 * @param {WalletID} wid
 * @param {Number} index - Account index.
 * @returns {Promise} - Returns String.
 */

Wallet.prototype.getAccountName = co(function* getAccountName(index) {
  var account = yield this.getAccount(index);

  if (!account)
    return null;

  return account.name;
});

/**
 * Test whether an account exists.
 * @param {Number|String} acct
 * @returns {Promise} - Returns {@link Boolean}.
 */

Wallet.prototype.hasAccount = co(function* hasAccount(acct) {
  var index = yield this.getAccountIndex(acct);

  if (index === -1)
    return false;

  if (this.accountCache.has(index))
    return true;

  return yield this.db.hasAccount(this.wid, index);
});

/**
 * Create a new receiving address (increments receiveDepth).
 * @param {(Number|String)?} acct
 * @returns {Promise} - Returns {@link WalletKey}.
 */

Wallet.prototype.createReceive = function createReceive(acct) {
  return this.createKey(acct, 0);
};

/**
 * Create a new change address (increments receiveDepth).
 * @param {(Number|String)?} acct
 * @returns {Promise} - Returns {@link WalletKey}.
 */

Wallet.prototype.createChange = function createChange(acct) {
  return this.createKey(acct, 1);
};

/**
 * Create a new nested address (increments receiveDepth).
 * @param {(Number|String)?} acct
 * @returns {Promise} - Returns {@link WalletKey}.
 */

Wallet.prototype.createNested = function createNested(acct) {
  return this.createKey(acct, 2);
};

/**
 * Create a new address (increments depth).
 * @param {(Number|String)?} acct
 * @param {Number} branch
 * @returns {Promise} - Returns {@link WalletKey}.
 */

Wallet.prototype.createKey = co(function* createKey(acct, branch) {
  var unlock = yield this.writeLock.lock();
  try {
    return yield this._createKey(acct, branch);
  } finally {
    unlock();
  }
});

/**
 * Create a new address (increments depth) without a lock.
 * @private
 * @param {(Number|String)?} acct
 * @param {Number} branche
 * @returns {Promise} - Returns {@link WalletKey}.
 */

Wallet.prototype._createKey = co(function* createKey(acct, branch) {
  var account, result;

  if (branch == null) {
    branch = acct;
    acct = null;
  }

  if (acct == null)
    acct = 0;

  account = yield this.getAccount(acct);

  if (!account)
    throw new Error('Account not found.');

  this.start();

  try {
    result = yield account.createKey(branch);
  } catch (e) {
    this.drop();
    throw e;
  }

  yield this.commit();

  return result;
});

/**
 * Save the wallet to the database. Necessary
 * when address depth and keys change.
 * @returns {Promise}
 */

Wallet.prototype.save = function save() {
  return this.db.save(this);
};

/**
 * Start batch.
 * @private
 */

Wallet.prototype.start = function start() {
  return this.db.start(this);
};

/**
 * Drop batch.
 * @private
 */

Wallet.prototype.drop = function drop() {
  return this.db.drop(this);
};

/**
 * Save batch.
 * @returns {Promise}
 */

Wallet.prototype.commit = function commit() {
  return this.db.commit(this);
};

/**
 * Test whether the wallet possesses an address.
 * @param {Address|Hash} address
 * @returns {Promise} - Returns Boolean.
 */

Wallet.prototype.hasAddress = co(function* hasAddress(address) {
  var hash = Address.getHash(address, 'hex');
  var path;

  if (!hash)
    return false;

  path = yield this.getPath(hash);

  return path != null;
});

/**
 * Get path by address hash.
 * @param {Address|Hash} address
 * @returns {Promise} - Returns {@link Path}.
 */

Wallet.prototype.getPath = co(function* getPath(address) {
  var hash = Address.getHash(address, 'hex');
  var path;

  if (!hash)
    return;

  path = this.pathCache.get(hash);

  if (path)
    return path;

  path = yield this.db.getPath(this.wid, hash);

  if (!path)
    return;

  path.id = this.id;
  path.name = yield this.getAccountName(path.account);

  assert(path.name);

  // account = yield this.getAccount(path.account);
  // assert(account);
  // path.name = account.name;
  // path.version = account.getWitnessVersion(path);
  // path.type = account.getAddressType(path);

  this.pathCache.set(hash, path);

  return path;
});

/**
 * Get all wallet paths.
 * @param {(String|Number)?} acct
 * @returns {Promise} - Returns {@link Path}.
 */

Wallet.prototype.getPaths = co(function* getPaths(acct) {
  var index = yield this.ensureIndex(acct);
  var paths = yield this.db.getWalletPaths(this.wid);
  var result = [];
  var i, path;

  for (i = 0; i < paths.length; i++) {
    path = paths[i];
    if (index == null || path.account === index) {
      path.id = this.id;
      path.name = yield this.getAccountName(path.account);

      assert(path.name);

      // account = yield this.getAccount(path.account);
      // assert(account);
      // path.name = account.name;
      // path.version = account.getWitnessVersion(path);
      // path.type = account.getAddressType(path);

      this.pathCache.set(path.hash, path);

      result.push(path);
    }
  }

  return result;
});

/**
 * Import a keyring (will not exist on derivation chain).
 * Rescanning must be invoked manually.
 * @param {(String|Number)?} acct
 * @param {WalletKey} ring
 * @param {(String|Buffer)?} passphrase
 * @returns {Promise}
 */

Wallet.prototype.importKey = co(function* importKey(acct, ring, passphrase) {
  var unlock = yield this.writeLock.lock();
  try {
    return yield this._importKey(acct, ring, passphrase);
  } finally {
    unlock();
  }
});

/**
 * Import a keyring (will not exist on derivation chain) without a lock.
 * @private
 * @param {(String|Number)?} acct
 * @param {WalletKey} ring
 * @param {(String|Buffer)?} passphrase
 * @returns {Promise}
 */

Wallet.prototype._importKey = co(function* importKey(acct, ring, passphrase) {
  var account, exists, path;

  if (acct && typeof acct === 'object') {
    passphrase = ring;
    ring = acct;
    acct = null;
  }

  if (acct == null)
    acct = 0;

  if (!this.watchOnly) {
    if (!ring.privateKey)
      throw new Error('Cannot import pubkey into non watch-only wallet.');
  } else {
    if (ring.privateKey)
      throw new Error('Cannot import privkey into watch-only wallet.');
  }

  exists = yield this.getPath(ring.getHash('hex'));

  if (exists)
    throw new Error('Key already exists.');

  account = yield this.getAccount(acct);

  if (!account)
    throw new Error('Account not found.');

  if (account.type !== Account.types.PUBKEYHASH)
    throw new Error('Cannot import into non-pkh account.');

  yield this.unlock(passphrase);

  ring = WalletKey.fromRing(account, ring);
  path = ring.toPath();

  if (this.master.encrypted) {
    path.data = this.master.encipher(path.data, path.hash);
    assert(path.data);
    path.encrypted = true;
  }

  this.start();

  try {
    yield account.savePath(path);
  } catch (e) {
    this.drop();
    throw e;
  }

  yield this.commit();
});

/**
 * Import a keyring (will not exist on derivation chain).
 * Rescanning must be invoked manually.
 * @param {(String|Number)?} acct
 * @param {WalletKey} ring
 * @param {(String|Buffer)?} passphrase
 * @returns {Promise}
 */

Wallet.prototype.importAddress = co(function* importAddress(acct, address) {
  var unlock = yield this.writeLock.lock();
  try {
    return yield this._importAddress(acct, address);
  } finally {
    unlock();
  }
});

/**
 * Import a keyring (will not exist on derivation chain) without a lock.
 * @private
 * @param {(String|Number)?} acct
 * @param {WalletKey} ring
 * @param {(String|Buffer)?} passphrase
 * @returns {Promise}
 */

Wallet.prototype._importAddress = co(function* importAddress(acct, address) {
  var account, exists, path;

  if (!address) {
    address = acct;
    acct = null;
  }

  if (acct == null)
    acct = 0;

  if (!this.watchOnly)
    throw new Error('Cannot import address into non watch-only wallet.');

  exists = yield this.getPath(address);

  if (exists)
    throw new Error('Address already exists.');

  account = yield this.getAccount(acct);

  if (!account)
    throw new Error('Account not found.');

  if (account.type !== Account.types.PUBKEYHASH)
    throw new Error('Cannot import into non-pkh account.');

  path = Path.fromAddress(account, address);

  this.start();

  try {
    yield account.savePath(path);
  } catch (e) {
    this.drop();
    throw e;
  }

  yield this.commit();
});

/**
 * Fill a transaction with inputs, estimate
 * transaction size, calculate fee, and add a change output.
 * @see MTX#selectCoins
 * @see MTX#fill
 * @param {MTX} tx - _Must_ be a mutable transaction.
 * @param {Object?} options
 * @param {(String|Number)?} options.account - If no account is
 * specified, coins from the entire wallet will be filled.
 * @param {String?} options.selection - Coin selection priority. Can
 * be `age`, `random`, or `all`. (default=age).
 * @param {Boolean} options.round - Whether to round to the nearest
 * kilobyte for fee calculation.
 * See {@link TX#getMinFee} vs. {@link TX#getRoundFee}.
 * @param {Rate} options.rate - Rate used for fee calculation.
 * @param {Boolean} options.confirmed - Select only confirmed coins.
 * @param {Boolean} options.free - Do not apply a fee if the
 * transaction priority is high enough to be considered free.
 * @param {Amount?} options.hardFee - Use a hard fee rather than
 * calculating one.
 * @param {Number|Boolean} options.subtractFee - Whether to subtract the
 * fee from existing outputs rather than adding more inputs.
 */

Wallet.prototype.fund = co(function* fund(tx, options, force) {
  var unlock = yield this.fundLock.lock(force);
  try {
    return yield this._fund(tx, options);
  } finally {
    unlock();
  }
});

/**
 * Fill a transaction with inputs without a lock.
 * @private
 * @see MTX#selectCoins
 * @see MTX#fill
 */

Wallet.prototype._fund = co(function* fund(tx, options) {
  var rate, account, coins;

  if (!options)
    options = {};

  if (!this.initialized)
    throw new Error('Wallet is not initialized.');

  if (this.watchOnly)
    throw new Error('Cannot fund from watch-only wallet.');

  if (options.account != null) {
    account = yield this.getAccount(options.account);
    if (!account)
      throw new Error('Account not found.');
  } else {
    account = this.account;
  }

  if (!account.initialized)
    throw new Error('Account is not initialized.');

  coins = yield this.getCoins(options.account);

  rate = this.network.feeRate;

  if (options.rate != null) {
    rate = options.rate;
  } else {
    if (this.db.fees)
      rate = this.db.fees.estimateFee();
  }

  // Don't use any locked coins.
  coins = this.txdb.filterLocked(coins);

  tx.fund(coins, {
    selection: options.selection,
    round: options.round,
    confirmations: options.confirmations,
    free: options.free,
    hardFee: options.hardFee,
    subtractFee: options.subtractFee,
    changeAddress: account.change.getAddress(),
    height: this.db.height,
    rate: rate,
    maxFee: options.maxFee,
    m: account.m,
    n: account.n,
    witness: account.witness,
    script: account.receive.script
  });
});

/**
 * Build a transaction, fill it with outputs and inputs,
 * sort the members according to BIP69, set locktime,
 * and template it.
 * @param {Object} options - See {@link Wallet#fund options}.
 * @param {Object[]} options.outputs - See {@link MTX#addOutput}.
 * @returns {Promise} - Returns {@link MTX}.
 */

Wallet.prototype.createTX = co(function* createTX(options, force) {
  var outputs = options.outputs;
  var i, tx, total;

  if (!Array.isArray(outputs) || outputs.length === 0)
    throw new Error('No outputs.');

  // Create mutable tx
  tx = new MTX();

  // Add the outputs
  for (i = 0; i < outputs.length; i++)
    tx.addOutput(outputs[i]);

  // Fill the inputs with unspents
  yield this.fund(tx, options, force);

  // Sort members a la BIP69
  tx.sortMembers();

  // Set the locktime to target value or
  // `height - whatever` to avoid fee sniping.
  // if (options.locktime != null)
  //   tx.setLocktime(options.locktime);
  // else
  //   tx.avoidFeeSniping(this.db.height);

  if (!tx.isSane())
    throw new Error('CheckTransaction failed.');

  if (!tx.checkInputs(this.db.height))
    throw new Error('CheckInputs failed.');

  total = yield this.template(tx);

  if (total === 0)
    throw new Error('template failed.');

  return tx;
});

/**
 * Build a transaction, fill it with outputs and inputs,
 * sort the members according to BIP69, set locktime,
 * sign and broadcast. Doing this all in one go prevents
 * coins from being double spent.
 * @param {Object} options - See {@link Wallet#fund options}.
 * @param {Object[]} options.outputs - See {@link MTX#addOutput}.
 * @returns {Promise} - Returns {@link TX}.
 */

Wallet.prototype.send = co(function* send(options) {
  var unlock = yield this.fundLock.lock();
  try {
    return yield this._send(options);
  } finally {
    unlock();
  }
});

/**
 * Build and send a transaction without a lock.
 * @private
 * @param {Object} options - See {@link Wallet#fund options}.
 * @param {Object[]} options.outputs - See {@link MTX#addOutput}.
 * @returns {Promise} - Returns {@link TX}.
 */

Wallet.prototype._send = co(function* send(options) {
  var tx = yield this.createTX(options, true);

<<<<<<< HEAD
    self.sign(tx, options, function(err) {
      if (err)
        return callback(err);
=======
  yield this.sign(tx, options);
>>>>>>> dd7ccd40

  if (!tx.isSigned())
    throw new Error('TX could not be fully signed.');

  tx = tx.toTX();

  yield this.db.addTX(tx);

  this.logger.debug('Sending wallet tx (%s): %s', this.id, tx.rhash);
  this.db.emit('send', tx);

  return tx;
});

/**
 * Resend pending wallet transactions.
 * @returns {Promise}
 */

Wallet.prototype.resend = co(function* resend() {
  var txs = yield this.getUnconfirmed();
  var i;

  if (txs.length > 0)
    this.logger.info('Rebroadcasting %d transactions.', txs.length);

  for (i = 0; i < txs.length; i++)
    this.db.emit('send', txs[i]);

  return txs;
});

/**
 * Derive necessary addresses for signing a transaction.
 * @param {TX|Input} tx
 * @param {Number?} index - Input index.
 * @returns {Promise} - Returns {@link WalletKey}[].
 */

Wallet.prototype.deriveInputs = co(function* deriveInputs(tx) {
  var rings = [];
  var i, paths, path, account, ring;

  paths = yield this.getInputPaths(tx);

  for (i = 0; i < paths.length; i++) {
    path = paths[i];
    account = yield this.getAccount(path.account);

    if (!account)
      continue;

    ring = account.derivePath(path, this.master);

    if (ring)
      rings.push(ring);
  }

  return rings;
});

/**
 * Retrieve a single keyring by address.
 * @param {Address|Hash} hash
 * @returns {Promise}
 */

Wallet.prototype.getKey = co(function* getKey(address) {
  var hash = Address.getHash(address, 'hex');
  var path, account;

  if (!hash)
    return;

  path = yield this.getPath(hash);

  if (!path)
    return;

  account = yield this.getAccount(path.account);

  if (!account)
    return;

  return account.derivePath(path, this.master);
});

/**
 * Map input addresses to paths.
 * @param {TX|Input} tx
 * @returns {Promise} - Returns {@link Path}[].
 */

Wallet.prototype.getInputPaths = co(function* getInputPaths(tx) {
  var paths = [];
  var hashes = [];
  var i, hash, path;

  if (tx instanceof Input) {
    if (!tx.coin)
      throw new Error('Not all coins available.');

    hash = tx.coin.getHash('hex');

    if (hash)
      hashes.push(hash);
  } else {
    yield this.fillCoins(tx);

    if (!tx.hasCoins())
      throw new Error('Not all coins available.');

    hashes = tx.getInputHashes('hex');
  }

  for (i = 0; i < hashes.length; i++) {
    hash = hashes[i];
    path = yield this.getPath(hash);
    if (path)
      paths.push(path);
  }

  return paths;
});

/**
 * Map output addresses to paths.
 * @param {TX|Output} tx
 * @returns {Promise} - Returns {@link Path}[].
 */

Wallet.prototype.getOutputPaths = co(function* getOutputPaths(tx) {
  var paths = [];
  var hashes = [];
  var i, hash, path;

  if (tx instanceof Output) {
    hash = tx.getHash('hex');
    if (hash)
      hashes.push(hash);
  } else {
    hashes = tx.getOutputHashes('hex');
  }

  for (i = 0; i < hashes.length; i++) {
    hash = hashes[i];
    path = yield this.getPath(hash);
    if (path)
      paths.push(path);
  }

  return paths;
});

/**
 * Sync address depths based on a transaction's outputs.
 * This is used for deriving new addresses when
 * a confirmed transaction is seen.
 * @param {PathInfo} info
 * @returns {Promise} - Returns Boolean
 * (true if new addresses were allocated).
 */

Wallet.prototype.syncOutputDepth = co(function* syncOutputDepth(info) {
  var derived = [];
  var accounts = {};
  var i, j, path, paths, account;
  var receive, change, nested, ring;

  for (i = 0; i < info.paths.length; i++) {
    path = info.paths[i];

    if (path.index === -1)
      continue;

    if (!accounts[path.account])
      accounts[path.account] = [];

    accounts[path.account].push(path);
  }

  accounts = utils.values(accounts);

  for (i = 0; i < accounts.length; i++) {
    paths = accounts[i];
    account = paths[0].account;
    receive = -1;
    change = -1;
    nested = -1;

    for (j = 0; j < paths.length; j++) {
      path = paths[j];

      switch (path.branch) {
        case 0:
          if (path.index > receive)
            receive = path.index;
          break;
        case 1:
          if (path.index > change)
            change = path.index;
          break;
        case 2:
          if (path.index > nested)
            nested = path.index;
          break;
      }
    }

    receive += 2;
    change += 2;
    nested += 2;

    account = yield this.getAccount(account);

    if (!account)
      continue;

    ring = yield account.setDepth(receive, change, nested);

    if (ring)
      derived.push(ring);
  }

  if (derived.length > 0) {
    this.db.emit('address', this.id, derived);
    this.emit('address', derived);
  }

  return derived;
});

/**
 * Emit balance events after a tx is saved.
 * @private
 * @param {TX} tx
 * @param {PathInfo} info
 * @returns {Promise}
 */

Wallet.prototype.updateBalances = co(function* updateBalances() {
  var balance;

  if (this.db.listeners('balance').length === 0
      && this.listeners('balance').length === 0) {
    return;
  }

  balance = yield this.getBalance();

  this.db.emit('balance', this.id, balance);
  this.emit('balance', balance);
});

/**
 * Get a redeem script or witness script by hash.
 * @param {Hash} hash - Can be a ripemd160 or a sha256.
 * @returns {Script}
 */

Wallet.prototype.getRedeem = co(function* getRedeem(hash) {
  var ring;

  if (typeof hash === 'string')
    hash = new Buffer(hash, 'hex');

  ring = yield this.getKey(hash.toString('hex'));

  if (!ring)
    return;

  return ring.getRedeem(hash);
});

/**
 * Build input scripts templates for a transaction (does not
 * sign, only creates signature slots). Only builds scripts
 * for inputs that are redeemable by this wallet.
 * @param {MTX} tx
 * @returns {Promise} - Returns Number
 * (total number of scripts built).
 */

Wallet.prototype.template = co(function* template(tx) {
  var rings = yield this.deriveInputs(tx);
  return tx.template(rings);
});

/**
 * Build input scripts and sign inputs for a transaction. Only attempts
 * to build/sign inputs that are redeemable by this wallet.
 * @param {MTX} tx
 * @param {Object|String|Buffer} options - Options or passphrase.
 * @returns {Promise} - Returns Number (total number
 * of inputs scripts built and signed).
 */

Wallet.prototype.sign = co(function* sign(tx, options) {
  var rings;

  if (!options)
    options = {};

  if (typeof options === 'string' || Buffer.isBuffer(options))
    options = { passphrase: options };

  if (this.watchOnly)
    throw new Error('Cannot sign from a watch-only wallet.');

  yield this.unlock(options.passphrase, options.timeout);

  rings = yield this.deriveInputs(tx);

  return yield tx.signAsync(rings);
});

/**
 * Fill transaction with coins (accesses db).
 * @param {TX} tx
 * @returns {Promise} - Returns {@link TX}.
 */

Wallet.prototype.fillCoins = function fillCoins(tx) {
  return this.txdb.fillCoins(tx);
};

/**
 * Fill transaction with historical coins (accesses db).
 * @param {TX} tx
 * @returns {Promise} - Returns {@link TX}.
 */

Wallet.prototype.fillHistory = function fillHistory(tx) {
  return this.txdb.fillHistory(tx);
};

/**
 * Fill transaction with historical coins (accesses db).
 * @param {TX} tx
 * @returns {Promise} - Returns {@link TX}.
 */

Wallet.prototype.toDetails = function toDetails(tx) {
  return this.txdb.toDetails(tx);
};

/**
 * Fill transaction with historical coins (accesses db).
 * @param {TX} tx
 * @returns {Promise} - Returns {@link TX}.
 */

Wallet.prototype.getDetails = function getDetails(tx) {
  return this.txdb.getDetails(tx);
};

/**
 * Get a coin from the wallet (accesses db).
 * @param {Hash} hash
 * @param {Number} index
 * @returns {Promise} - Returns {@link Coin}.
 */

Wallet.prototype.getCoin = function getCoin(hash, index) {
  return this.txdb.getCoin(hash, index);
};

/**
 * Get a transaction from the wallet (accesses db).
 * @param {Hash} hash
 * @returns {Promise} - Returns {@link TX}.
 */

Wallet.prototype.getTX = function getTX(hash) {
  return this.txdb.getTX(hash);
};

/**
 * Add a transaction to the wallets TX history (accesses db).
 * @param {TX} tx
 * @returns {Promise}
 */

Wallet.prototype.add = co(function* add(tx) {
  var unlock = yield this.writeLock.lock();
  try {
    return yield this._add(tx);
  } finally {
    unlock();
  }
});

/**
 * Add a transaction to the wallet without a lock.
 * @param {TX} tx
 * @returns {Promise}
 */

Wallet.prototype._add = co(function* add(tx) {
  var info = yield this.getPathInfo(tx);

  this.start();

  try {
    yield this.txdb._add(tx, info);
    yield this.syncOutputDepth(info);
    yield this.updateBalances();
  } catch (e) {
    this.drop();
    throw e;
  }

  yield this.commit();
});

/**
 * Unconfirm a wallet transcation.
 * @param {Hash} hash
 * @returns {Promise}
 */

Wallet.prototype.unconfirm = co(function* unconfirm(hash) {
  var unlock = yield this.writeLock.lock();
  try {
    return yield this.txdb.unconfirm(hash);
  } finally {
    unlock();
  }
});

/**
 * Remove a wallet transaction.
 * @param {Hash} hash
 * @returns {Promise}
 */

Wallet.prototype.remove = co(function* remove(hash) {
  var unlock = yield this.writeLock.lock();
  try {
    return yield this.txdb.remove(hash);
  } finally {
    unlock();
  }
});

/**
 * Zap stale TXs from wallet (accesses db).
 * @param {(Number|String)?} acct
 * @param {Number} age - Age threshold (unix time, default=72 hours).
 * @returns {Promise}
 */

Wallet.prototype.zap = co(function* zap(acct, age) {
  var unlock = yield this.writeLock.lock();
  try {
    return yield this._zap(acct, age);
  } finally {
    unlock();
  }
});

/**
 * Zap stale TXs from wallet without a lock.
 * @private
 * @param {(Number|String)?} acct
 * @param {Number} age
 * @returns {Promise}
 */

Wallet.prototype._zap = co(function* zap(acct, age) {
  var account = yield this.ensureIndex(acct);
  return yield this.txdb.zap(account, age);
});

/**
 * Abandon transaction (accesses db).
 * @param {Hash} hash
 * @returns {Promise}
 */

Wallet.prototype.abandon = co(function* abandon(hash) {
  var unlock = yield this.writeLock.lock();
  try {
    return yield this._abandon(hash);
  } finally {
    unlock();
  }
});

/**
 * Abandon transaction without a lock.
 * @private
 * @param {Hash} hash
 * @returns {Promise}
 */

Wallet.prototype._abandon = function abandon(hash) {
  return this.txdb.abandon(hash);
};

/**
 * Map a transactions' addresses to wallet IDs.
 * @param {TX} tx
 * @returns {Promise} - Returns {@link PathInfo}.
 */

Wallet.prototype.getPathInfo = co(function* getPathInfo(tx) {
  var hashes = tx.getHashes('hex');
  var paths = [];
  var i, hash, path;

  for (i = 0; i < hashes.length; i++) {
    hash = hashes[i];
    path = yield this.getPath(hash);
    if (path)
      paths.push(path);
  }

  return new PathInfo(this, tx, paths);
});

/**
 * Get all transactions in transaction history (accesses db).
 * @param {(String|Number)?} acct
 * @returns {Promise} - Returns {@link TX}[].
 */

Wallet.prototype.getHistory = co(function* getHistory(acct) {
  var account = yield this.ensureIndex(acct);
  return this.txdb.getHistory(account);
});

/**
 * Get all available coins (accesses db).
 * @param {(String|Number)?} account
 * @returns {Promise} - Returns {@link Coin}[].
 */

Wallet.prototype.getCoins = co(function* getCoins(acct) {
  var account = yield this.ensureIndex(acct);
  return yield this.txdb.getCoins(account);
});

/**
 * Get all pending/unconfirmed transactions (accesses db).
 * @param {(String|Number)?} acct
 * @returns {Promise} - Returns {@link TX}[].
 */

Wallet.prototype.getUnconfirmed = co(function* getUnconfirmed(acct) {
  var account = yield this.ensureIndex(acct);
  return yield this.txdb.getUnconfirmed(account);
});

/**
 * Get wallet balance (accesses db).
 * @param {(String|Number)?} acct
 * @returns {Promise} - Returns {@link Balance}.
 */

Wallet.prototype.getBalance = co(function* getBalance(acct) {
  var account = yield this.ensureIndex(acct);
  return yield this.txdb.getBalance(account);
});

/**
 * Get a range of transactions between two timestamps (accesses db).
 * @param {(String|Number)?} acct
 * @param {Object} options
 * @param {Number} options.start
 * @param {Number} options.end
 * @returns {Promise} - Returns {@link TX}[].
 */

Wallet.prototype.getRange = co(function* getRange(acct, options) {
  var account;
  if (acct && typeof acct === 'object') {
    options = acct;
    acct = null;
  }
  account = yield this.ensureIndex(acct);
  return yield this.txdb.getRange(account, options);
});

/**
 * Get the last N transactions (accesses db).
 * @param {(String|Number)?} acct
 * @param {Number} limit
 * @returns {Promise} - Returns {@link TX}[].
 */

Wallet.prototype.getLast = co(function* getLast(acct, limit) {
  var account = yield this.ensureIndex(acct);
  return yield this.txdb.getLast(account, limit);
});

/**
 * Resolve account index.
 * @private
 * @param {(Number|String)?} acct
 * @param {Function} errback - Returns [Error].
 * @returns {Promise}
 */

Wallet.prototype.ensureIndex = co(function* ensureIndex(acct) {
  var index;

  if (acct == null)
    return null;

  index = yield this.getAccountIndex(acct);

  if (index === -1)
    throw new Error('Account not found.');

  return index;
});

/**
 * Get public key for current receiving address.
 * @param {String?} enc - `"hex"` or `null`.
 * @returns {Buffer}
 */

Wallet.prototype.getPublicKey = function getPublicKey(enc) {
  if (!this.receive)
    return;
  return this.receive.getPublicKey(enc);
};

/**
 * Get redeem script for current receiving address.
 * @returns {Script}
 */

Wallet.prototype.getScript = function getScript() {
  if (!this.receive)
    return;
  return this.receive.getScript();
};

/**
 * Get scripthash for current receiving address.
 * @param {String?} enc - `"hex"` or `null`.
 * @returns {Buffer}
 */

Wallet.prototype.getScriptHash = function getScriptHash(enc) {
  if (!this.receive)
    return;
  return this.receive.getScriptHash(enc);
};

/**
 * Get ripemd160 scripthash for current receiving address.
 * @param {String?} enc - `"hex"` or `null`.
 * @returns {Buffer}
 */

Wallet.prototype.getScriptHash160 = function getScriptHash160(enc) {
  if (!this.receive)
    return;
  return this.receive.getScriptHash160(enc);
};

/**
 * Get sha256 scripthash for current receiving address.
 * @param {String?} enc - `"hex"` or `null`.
 * @returns {Buffer}
 */

Wallet.prototype.getScriptHash256 = function getScriptHash256(enc) {
  if (!this.receive)
    return;
  return this.receive.getScriptHash256(enc);
};

/**
 * Get scripthash address for current receiving address.
 * @param {String?} enc - `"base58"` or `null`.
 * @returns {Address|Base58Address}
 */

Wallet.prototype.getScriptAddress = function getScriptAddress(enc) {
  if (!this.receive)
    return;
  return this.receive.getScriptAddress(enc);
};

/**
 * Get witness program for current receiving address.
 * @returns {Buffer}
 */

Wallet.prototype.getProgram = function getProgram() {
  if (!this.receive)
    return;
  return this.receive.getProgram();
};

/**
 * Get current receiving address' ripemd160 program
 * scripthash (for witness programs behind a scripthash).
 * @param {String?} enc - `"hex"` or `null`.
 * @returns {Buffer}
 */

Wallet.prototype.getNestedHash = function getNestedHash(enc) {
  if (!this.nested)
    return;
  return this.nested.getHash(enc);
};

/**
 * Get current receiving address'
 * scripthash address for witness program.
 * @param {String?} enc - `"base58"` or `null`.
 * @returns {Address|Base58Address}
 */

Wallet.prototype.getNestedAddress = function getNestedAddress(enc) {
  if (!this.nested)
    return;
  return this.nested.getAddress(enc);
};

/**
 * Get public key hash for current receiving address.
 * @param {String?} enc - `"hex"` or `null`.
 * @returns {Buffer}
 */

Wallet.prototype.getKeyHash = function getKeyHash(enc) {
  if (!this.receive)
    return;
  return this.receive.getKeyHash(enc);
};

/**
 * Get pubkeyhash address for current receiving address.
 * @param {String?} enc - `"base58"` or `null`.
 * @returns {Address|Base58Address}
 */

Wallet.prototype.getKeyAddress = function getKeyAddress(enc) {
  if (!this.receive)
    return;
  return this.receive.getKeyAddress(enc);
};

/**
 * Get hash for current receiving address.
 * @param {String?} enc - `"hex"` or `null`.
 * @returns {Buffer}
 */

Wallet.prototype.getHash = function getHash(enc) {
  if (!this.receive)
    return;
  return this.receive.getHash(enc);
};

/**
 * Get base58 address for current receiving address.
 * @param {String?} enc - `"base58"` or `null`.
 * @returns {Address|Base58Address}
 */

Wallet.prototype.getAddress = function getAddress(enc) {
  if (!this.receive)
    return;
  return this.receive.getAddress(enc);
};

Wallet.prototype.__defineGetter__('publicKey', function() {
  return this.getPublicKey();
});

Wallet.prototype.__defineGetter__('script', function() {
  return this.getScript();
});

Wallet.prototype.__defineGetter__('scriptHash', function() {
  return this.getScriptHash();
});

Wallet.prototype.__defineGetter__('scriptHash160', function() {
  return this.getScriptHash160();
});

Wallet.prototype.__defineGetter__('scriptHash256', function() {
  return this.getScriptHash256();
});

Wallet.prototype.__defineGetter__('scriptAddress', function() {
  return this.getScriptAddress();
});

Wallet.prototype.__defineGetter__('program', function() {
  return this.getProgram();
});

Wallet.prototype.__defineGetter__('nestedHash', function() {
  return this.getNestedHash();
});

Wallet.prototype.__defineGetter__('nestedAddress', function() {
  return this.getNestedAddress();
});

Wallet.prototype.__defineGetter__('keyHash', function() {
  return this.getKeyHash();
});

Wallet.prototype.__defineGetter__('keyAddress', function() {
  return this.getKeyAddress();
});

Wallet.prototype.__defineGetter__('hash', function() {
  return this.getHash();
});

Wallet.prototype.__defineGetter__('address', function() {
  return this.getAddress();
});

Wallet.prototype.__defineGetter__('receiveDepth', function() {
  if (!this.account)
    return -1;
  return this.account.receiveDepth;
});

Wallet.prototype.__defineGetter__('changeDepth', function() {
  if (!this.account)
    return -1;
  return this.account.changeDepth;
});

Wallet.prototype.__defineGetter__('nestedDepth', function() {
  if (!this.account)
    return -1;
  return this.account.nestedDepth;
});

Wallet.prototype.__defineGetter__('accountKey', function() {
  if (!this.account)
    return;
  return this.account.accountKey;
});

Wallet.prototype.__defineGetter__('receive', function() {
  if (!this.account)
    return;
  return this.account.receive;
});

Wallet.prototype.__defineGetter__('change', function() {
  if (!this.account)
    return;
  return this.account.change;
});

Wallet.prototype.__defineGetter__('nested', function() {
  if (!this.account)
    return;
  return this.account.nested;
});

/**
 * Convert the wallet to a more inspection-friendly object.
 * @returns {Object}
 */

Wallet.prototype.inspect = function inspect() {
  return {
    wid: this.wid,
    id: this.id,
    network: this.network.type,
    initialized: this.initialized,
    accountDepth: this.accountDepth,
    token: this.token.toString('hex'),
    tokenDepth: this.tokenDepth,
    master: this.master,
    account: this.account
  };
};

/**
 * Convert the wallet to an object suitable for
 * serialization. Will automatically encrypt the
 * master key based on the `passphrase` option.
 * @returns {Object}
 */

Wallet.prototype.toJSON = function toJSON() {
  return {
    network: this.network.type,
    wid: this.wid,
    id: this.id,
    initialized: this.initialized,
    watchOnly: this.watchOnly,
    accountDepth: this.accountDepth,
    token: this.token.toString('hex'),
    tokenDepth: this.tokenDepth,
    master: this.master.toJSON(),
    account: this.account ? this.account.toJSON() : null
  };
};

/**
 * Inject properties from json object.
 * @private
 * @param {Object} json
 */

Wallet.prototype.fromJSON = function fromJSON(json) {
  var network;

  assert(utils.isNumber(json.wid));
  assert(typeof json.initialized === 'boolean');
  assert(typeof json.watchOnly === 'boolean');
  assert(utils.isName(json.id), 'Bad wallet ID.');
  assert(utils.isNumber(json.accountDepth));
  assert(typeof json.token === 'string');
  assert(json.token.length === 64);
  assert(utils.isNumber(json.tokenDepth));

  network = Network.get(json.network);

  this.wid = json.wid;
  this.id = json.id;
  this.initialized = json.initialized;
  this.watchOnly = json.watchOnly;
  this.accountDepth = json.accountDepth;
  this.token = new Buffer(json.token, 'hex');
  this.master = MasterKey.fromJSON(json.master);

  assert(network === this.db.network, 'Wallet network mismatch.');

  return this;
};

/**
 * Serialize the wallet.
 * @returns {Buffer}
 */

Wallet.prototype.toRaw = function toRaw(writer) {
  var p = new BufferWriter(writer);

  p.writeU32(this.network.magic);
  p.writeU32(this.wid);
  p.writeVarString(this.id, 'ascii');
  p.writeU8(this.initialized ? 1 : 0);
  p.writeU8(this.watchOnly ? 1 : 0);
  p.writeU32(this.accountDepth);
  p.writeBytes(this.token);
  p.writeU32(this.tokenDepth);
  p.writeVarBytes(this.master.toRaw());

  if (!writer)
    p = p.render();

  return p;
};

/**
 * Inject properties from serialized data.
 * @private
 * @param {Buffer} data
 */

Wallet.prototype.fromRaw = function fromRaw(data) {
  var p = new BufferReader(data);
  var network;

  network = Network.fromMagic(p.readU32());

  this.wid = p.readU32();
  this.id = p.readVarString('ascii');
  this.initialized = p.readU8() === 1;
  this.watchOnly = p.readU8() === 1;
  this.accountDepth = p.readU32();
  this.token = p.readBytes(32);
  this.tokenDepth = p.readU32();
  this.master = MasterKey.fromRaw(p.readVarBytes());

  assert(network === this.db.network, 'Wallet network mismatch.');

  return this;
};

/**
 * Instantiate a wallet from serialized data.
 * @param {Buffer} data
 * @returns {Wallet}
 */

Wallet.fromRaw = function fromRaw(db, data) {
  return new Wallet(db).fromRaw(data);
};

/**
 * Instantiate a Wallet from a
 * jsonified wallet object.
 * @param {Object} json - The jsonified wallet object.
 * @returns {Wallet}
 */

Wallet.fromJSON = function fromJSON(db, json) {
  return new Wallet(db).fromJSON(json);
};

/**
 * Test an object to see if it is a Wallet.
 * @param {Object} obj
 * @returns {Boolean}
 */

Wallet.isWallet = function isWallet(obj) {
  return obj
    && typeof obj.accountDepth === 'number'
    && obj.template === 'function';
};

/*
 * Expose
 */

module.exports = Wallet;<|MERGE_RESOLUTION|>--- conflicted
+++ resolved
@@ -1445,13 +1445,7 @@
 Wallet.prototype._send = co(function* send(options) {
   var tx = yield this.createTX(options, true);
 
-<<<<<<< HEAD
-    self.sign(tx, options, function(err) {
-      if (err)
-        return callback(err);
-=======
   yield this.sign(tx, options);
->>>>>>> dd7ccd40
 
   if (!tx.isSigned())
     throw new Error('TX could not be fully signed.');
